--- conflicted
+++ resolved
@@ -225,14 +225,10 @@
         InputMode::Tmux => short_tmux_mode_indication(help),
         InputMode::RenamePane => {
             shortened_shortcut_list_nonstandard_mode(select_pane_shortcut)(help)
-<<<<<<< HEAD
-        }
+        },
         InputMode::EnterSearch => {
             shortened_shortcut_list_nonstandard_mode(select_pane_shortcut)(help)
-        }
-=======
         },
->>>>>>> 1177fa2e
         _ => shortened_shortcut_list_nonstandard_mode(confirm_pane_selection)(help),
     }
 }
