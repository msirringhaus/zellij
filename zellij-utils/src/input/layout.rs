//! The layout system.
//  Layouts have been moved from [`zellij-server`] to
//  [`zellij-utils`] in order to provide more helpful
//  error messages to the user until a more general
//  logging system is in place.
//  In case there is a logging system in place evaluate,
//  if [`zellij-utils`], or [`zellij-server`] is a proper
//  place.
//  If plugins should be able to depend on the layout system
//  then [`zellij-utils`] could be a proper place.
use crate::{
    input::{command::RunCommand, config::ConfigError},
    pane_size::PositionAndSize,
    setup,
};
use crate::{serde, serde_yaml};

use serde::{Deserialize, Serialize};
use std::path::{Path, PathBuf};
use std::{fs::File, io::prelude::*};

#[derive(Debug, Serialize, Deserialize, Clone)]
#[serde(crate = "self::serde")]
pub enum Direction {
    Horizontal,
    Vertical,
}

#[derive(Debug, Serialize, Deserialize, Clone, Copy)]
#[serde(crate = "self::serde")]
pub enum SplitSize {
    Percent(u8), // 1 to 100
    Fixed(u16),  // An absolute number of columns or rows
}

#[derive(Debug, Serialize, Deserialize, Clone)]
#[serde(crate = "self::serde")]
pub enum Run {
    #[serde(rename = "plugin")]
    Plugin(Option<PathBuf>),
    #[serde(rename = "command")]
    Command(RunCommand),
}

#[derive(Debug, Serialize, Deserialize, Clone)]
#[serde(crate = "self::serde")]
pub struct Layout {
    pub direction: Direction,
    #[serde(default)]
    pub parts: Vec<Layout>,
    pub split_size: Option<SplitSize>,
<<<<<<< HEAD
    pub plugin: Option<PathBuf>,
    #[serde(default)]
    pub borderless: bool,
=======
    pub run: Option<Run>,
>>>>>>> 426cee72
}

type LayoutResult = Result<Layout, ConfigError>;

impl Layout {
    pub fn new(layout_path: &Path) -> LayoutResult {
        let mut layout_file = File::open(&layout_path)
            .or_else(|_| File::open(&layout_path.with_extension("yaml")))
            .map_err(|e| ConfigError::IoPath(e, layout_path.into()))?;

        let mut layout = String::new();
        layout_file.read_to_string(&mut layout)?;
        let layout: Layout = serde_yaml::from_str(&layout)?;
        Ok(layout)
    }

    // It wants to use Path here, but that doesn't compile.
    #[allow(clippy::ptr_arg)]
    pub fn from_dir(layout: &PathBuf, layout_dir: Option<&PathBuf>) -> LayoutResult {
        match layout_dir {
            Some(dir) => Self::new(&dir.join(layout))
                .or_else(|_| Self::from_default_assets(layout.as_path())),
            None => Self::from_default_assets(layout.as_path()),
        }
    }

    pub fn from_path_or_default(
        layout: Option<&PathBuf>,
        layout_path: Option<&PathBuf>,
        layout_dir: Option<PathBuf>,
    ) -> Option<Result<Layout, ConfigError>> {
        layout
            .map(|p| Layout::from_dir(p, layout_dir.as_ref()))
            .or_else(|| layout_path.map(|p| Layout::new(p)))
            .or_else(|| {
                Some(Layout::from_dir(
                    &std::path::PathBuf::from("default"),
                    layout_dir.as_ref(),
                ))
            })
    }

    // Currently still needed but on nightly
    // this is already possible:
    // HashMap<&'static str, Vec<u8>>
    pub fn from_default_assets(path: &Path) -> LayoutResult {
        match path.to_str() {
            Some("default") => Self::default_from_assets(),
            Some("strider") => Self::strider_from_assets(),
            Some("disable-status-bar") => Self::disable_status_from_assets(),
            None | Some(_) => Err(ConfigError::IoPath(
                std::io::Error::new(std::io::ErrorKind::Other, "The layout was not found"),
                path.into(),
            )),
        }
    }

    // TODO Deserialize the assets from bytes &[u8],
    // once serde-yaml supports zero-copy
    pub fn default_from_assets() -> LayoutResult {
        let layout: Layout =
            serde_yaml::from_str(String::from_utf8(setup::DEFAULT_LAYOUT.to_vec())?.as_str())?;
        Ok(layout)
    }

    pub fn strider_from_assets() -> LayoutResult {
        let layout: Layout =
            serde_yaml::from_str(String::from_utf8(setup::STRIDER_LAYOUT.to_vec())?.as_str())?;
        Ok(layout)
    }

    pub fn disable_status_from_assets() -> LayoutResult {
        let layout: Layout =
            serde_yaml::from_str(String::from_utf8(setup::NO_STATUS_LAYOUT.to_vec())?.as_str())?;
        Ok(layout)
    }

    pub fn total_terminal_panes(&self) -> usize {
        let mut total_panes = 0;
        total_panes += self.parts.len();
        for part in self.parts.iter() {
            match part.run {
                Some(Run::Command(_)) | None => {
                    total_panes += part.total_terminal_panes();
                }
                Some(Run::Plugin(_)) => {}
            }
        }
        total_panes
    }

<<<<<<< HEAD
    pub fn total_borderless_panes(&self) -> usize {
        let mut total_borderless_panes = 0;
        total_borderless_panes += self.parts.iter().filter(|p| p.borderless).count();
        for part in self.parts.iter() {
            total_borderless_panes += part.total_borderless_panes();
        }
        total_borderless_panes
=======
    pub fn extract_run_instructions(&self) -> Vec<Option<Run>> {
        let mut run_instructions = vec![];
        if self.parts.is_empty() {
            run_instructions.push(self.run.clone());
        }
        for part in self.parts.iter() {
            let mut current_runnables = part.extract_run_instructions();
            run_instructions.append(&mut current_runnables);
        }
        run_instructions
>>>>>>> 426cee72
    }

    pub fn position_panes_in_space(
        &self,
        space: &PositionAndSize,
    ) -> Vec<(Layout, PositionAndSize)> {
        split_space(space, self)
    }
}

fn split_space_to_parts_vertically(
    space_to_split: &PositionAndSize,
    sizes: Vec<Option<SplitSize>>,
) -> Vec<PositionAndSize> {
    let mut split_parts = Vec::new();
    let mut current_x_position = space_to_split.x;
    let mut current_width = 0;
    let max_width = space_to_split.cols;

    let mut parts_to_grow = Vec::new();

    // First fit in the parameterized sizes
    for size in sizes {
        let columns = match size {
            Some(SplitSize::Percent(percent)) => {
                (max_width as f32 * (percent as f32 / 100.0)) as usize
            } // TODO: round properly
            Some(SplitSize::Fixed(size)) => size as usize,
            None => {
                parts_to_grow.push(current_x_position);
                1 // This is grown later on
            }
        };
        split_parts.push(PositionAndSize {
            x: current_x_position,
            y: space_to_split.y,
            cols: columns,
            rows: space_to_split.rows,
            ..Default::default()
        });
        current_width += columns;
        current_x_position += columns;
    }

    if current_width > max_width {
        panic!("Layout contained too many columns to fit onto the screen!");
    }

    let mut last_flexible_index = split_parts.len() - 1;
    if let Some(new_columns) = (max_width - current_width).checked_div(parts_to_grow.len()) {
        current_width = 0;
        current_x_position = 0;
        for (idx, part) in split_parts.iter_mut().enumerate() {
            part.x = current_x_position;
            if parts_to_grow.contains(&part.x) {
                part.cols = new_columns;
                last_flexible_index = idx;
            }
            current_width += part.cols;
            current_x_position += part.cols;
        }
    }

    if current_width < max_width {
        // we have some extra space left, let's add it to the last flexible part
        let extra = max_width - current_width;
        let mut last_part = split_parts.get_mut(last_flexible_index).unwrap();
        last_part.cols += extra;
        for part in (&mut split_parts[last_flexible_index + 1..]).iter_mut() {
            part.x += extra;
        }
    }
    split_parts
}

fn split_space_to_parts_horizontally(
    space_to_split: &PositionAndSize,
    sizes: Vec<Option<SplitSize>>,
) -> Vec<PositionAndSize> {
    let mut split_parts = Vec::new();
    let mut current_y_position = space_to_split.y;
    let mut current_height = 0;
    let max_height = space_to_split.rows;

    let mut parts_to_grow = Vec::new();

    for size in sizes {
        let rows = match size {
            Some(SplitSize::Percent(percent)) => {
                (max_height as f32 * (percent as f32 / 100.0)) as usize
            } // TODO: round properly
            Some(SplitSize::Fixed(size)) => size as usize,
            None => {
                parts_to_grow.push(current_y_position);
                1 // This is grown later on
            }
        };
        split_parts.push(PositionAndSize {
            x: space_to_split.x,
            y: current_y_position,
            cols: space_to_split.cols,
            rows,
            ..Default::default()
        });
        current_height += rows;
        current_y_position += rows;
    }

    if current_height > max_height {
        panic!("Layout contained too many rows to fit onto the screen!");
    }

    let mut last_flexible_index = split_parts.len() - 1;
    if let Some(new_rows) = (max_height - current_height).checked_div(parts_to_grow.len()) {
        current_height = 0;
        current_y_position = 0;

        for (idx, part) in split_parts.iter_mut().enumerate() {
            part.y = current_y_position;
            if parts_to_grow.contains(&part.y) {
                part.rows = new_rows;
                last_flexible_index = idx;
            }
            current_height += part.rows;
            current_y_position += part.rows;
        }
    }

    if current_height < max_height {
        // we have some extra space left, let's add it to the last flexible part
        let extra = max_height - current_height;
        let mut last_part = split_parts.get_mut(last_flexible_index).unwrap();
        last_part.rows += extra;
        for part in (&mut split_parts[last_flexible_index + 1..]).iter_mut() {
            part.y += extra;
        }
    }
    split_parts
}

fn split_space(
    space_to_split: &PositionAndSize,
    layout: &Layout,
) -> Vec<(Layout, PositionAndSize)> {
    let mut pane_positions = Vec::new();
    let sizes: Vec<Option<SplitSize>> = layout.parts.iter().map(|part| part.split_size).collect();

    let split_parts = match layout.direction {
        Direction::Vertical => split_space_to_parts_vertically(space_to_split, sizes),
        Direction::Horizontal => split_space_to_parts_horizontally(space_to_split, sizes),
    };
    for (i, part) in layout.parts.iter().enumerate() {
        let part_position_and_size = split_parts.get(i).unwrap();
        if !part.parts.is_empty() {
            let mut part_positions = split_space(part_position_and_size, part);
            pane_positions.append(&mut part_positions);
        } else {
            pane_positions.push((part.clone(), *part_position_and_size));
        }
    }
    pane_positions
}<|MERGE_RESOLUTION|>--- conflicted
+++ resolved
@@ -49,13 +49,9 @@
     #[serde(default)]
     pub parts: Vec<Layout>,
     pub split_size: Option<SplitSize>,
-<<<<<<< HEAD
-    pub plugin: Option<PathBuf>,
+    pub run: Option<Run>,
     #[serde(default)]
     pub borderless: bool,
-=======
-    pub run: Option<Run>,
->>>>>>> 426cee72
 }
 
 type LayoutResult = Result<Layout, ConfigError>;
@@ -147,7 +143,6 @@
         total_panes
     }
 
-<<<<<<< HEAD
     pub fn total_borderless_panes(&self) -> usize {
         let mut total_borderless_panes = 0;
         total_borderless_panes += self.parts.iter().filter(|p| p.borderless).count();
@@ -155,7 +150,7 @@
             total_borderless_panes += part.total_borderless_panes();
         }
         total_borderless_panes
-=======
+    }
     pub fn extract_run_instructions(&self) -> Vec<Option<Run>> {
         let mut run_instructions = vec![];
         if self.parts.is_empty() {
@@ -166,7 +161,6 @@
             run_instructions.append(&mut current_runnables);
         }
         run_instructions
->>>>>>> 426cee72
     }
 
     pub fn position_panes_in_space(
