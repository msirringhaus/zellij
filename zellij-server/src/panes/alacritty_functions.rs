<<<<<<< HEAD
use std::convert::TryFrom;

use crate::panes::AnsiCode;
=======
use crate::panes::AnsiCode;
use std::convert::TryFrom;
>>>>>>> c8d10ee6

pub fn parse_sgr_color(params: &mut dyn Iterator<Item = u16>) -> Option<AnsiCode> {
    match params.next() {
        Some(2) => Some(AnsiCode::RgbCode((
            u8::try_from(params.next()?).ok()?,
            u8::try_from(params.next()?).ok()?,
            u8::try_from(params.next()?).ok()?,
        ))),
        Some(5) => Some(AnsiCode::ColorIndex(u8::try_from(params.next()?).ok()?)),
        _ => None,
    }
}

/// Parse colors in XParseColor format.
pub fn xparse_color(color: &[u8]) -> Option<AnsiCode> {
    if !color.is_empty() && color[0] == b'#' {
        parse_legacy_color(&color[1..])
    } else if color.len() >= 4 && &color[..4] == b"rgb:" {
        parse_rgb_color(&color[4..])
    } else {
        None
    }
}

/// Parse colors in `rgb:r(rrr)/g(ggg)/b(bbb)` format.
pub fn parse_rgb_color(color: &[u8]) -> Option<AnsiCode> {
    let colors = std::str::from_utf8(color)
        .ok()?
        .split('/')
        .collect::<Vec<_>>();

    if colors.len() != 3 {
        return None;
    }

    // Scale values instead of filling with `0`s.
    let scale = |input: &str| {
        if input.len() > 4 {
            None
        } else {
            let max = u32::pow(16, input.len() as u32) - 1;
            let value = u32::from_str_radix(input, 16).ok()?;
            Some((255 * value / max) as u8)
        }
    };

    Some(AnsiCode::RgbCode((
        scale(colors[0])?,
        scale(colors[1])?,
        scale(colors[2])?,
    )))
}

/// Parse colors in `#r(rrr)g(ggg)b(bbb)` format.
pub fn parse_legacy_color(color: &[u8]) -> Option<AnsiCode> {
    let item_len = color.len() / 3;

    // Truncate/Fill to two byte precision.
    let color_from_slice = |slice: &[u8]| {
        let col = usize::from_str_radix(std::str::from_utf8(slice).ok()?, 16).ok()? << 4;
        Some((col >> (4 * slice.len().saturating_sub(1))) as u8)
    };

    Some(AnsiCode::RgbCode((
        color_from_slice(&color[0..item_len])?,
        color_from_slice(&color[item_len..item_len * 2])?,
        color_from_slice(&color[item_len * 2..])?,
    )))
}

pub fn parse_number(input: &[u8]) -> Option<u8> {
    if input.is_empty() {
        return None;
    }
    let mut num: u8 = 0;
    for c in input {
        let c = *c as char;
        if let Some(digit) = c.to_digit(10) {
            num = match num.checked_mul(10).and_then(|v| v.checked_add(digit as u8)) {
                Some(v) => v,
                None => return None,
            }
        } else {
            return None;
        }
    }
    Some(num)
}

// these functions are copied verbatim (with slight modifications) from alacritty, mainly in order
// to be able to use the VTE API provided by their great package of the same name more easily
// The following license refers to this file and the functions
// within it only
//
//                               Apache License
//                         Version 2.0, January 2004
//                      http://www.apache.org/licenses/
//
// TERMS AND CONDITIONS FOR USE, REPRODUCTION, AND DISTRIBUTION
//
// 1. Definitions.
//
//    "License" shall mean the terms and conditions for use, reproduction,
//    and distribution as defined by Sections 1 through 9 of this document.
//
//    "Licensor" shall mean the copyright owner or entity authorized by
//    the copyright owner that is granting the License.
//
//    "Legal Entity" shall mean the union of the acting entity and all
//    other entities that control, are controlled by, or are under common
//    control with that entity. For the purposes of this definition,
//    "control" means (i) the power, direct or indirect, to cause the
//    direction or management of such entity, whether by contract or
//    otherwise, or (ii) ownership of fifty percent (50%) or more of the
//    outstanding shares, or (iii) beneficial ownership of such entity.
//
//    "You" (or "Your") shall mean an individual or Legal Entity
//    exercising permissions granted by this License.
//
//    "Source" form shall mean the preferred form for making modifications,
//    including but not limited to software source code, documentation
//    source, and configuration files.
//
//    "Object" form shall mean any form resulting from mechanical
//    transformation or translation of a Source form, including but
//    not limited to compiled object code, generated documentation,
//    and conversions to other media types.
//
//    "Work" shall mean the work of authorship, whether in Source or
//    Object form, made available under the License, as indicated by a
//    copyright notice that is included in or attached to the work
//    (an example is provided in the Appendix below).
//
//    "Derivative Works" shall mean any work, whether in Source or Object
//    form, that is based on (or derived from) the Work and for which the
//    editorial revisions, annotations, elaborations, or other modifications
//    represent, as a whole, an original work of authorship. For the purposes
//    of this License, Derivative Works shall not include works that remain
//    separable from, or merely link (or bind by name) to the interfaces of,
//    the Work and Derivative Works thereof.
//
//    "Contribution" shall mean any work of authorship, including
//    the original version of the Work and any modifications or additions
//    to that Work or Derivative Works thereof, that is intentionally
//    submitted to Licensor for inclusion in the Work by the copyright owner
//    or by an individual or Legal Entity authorized to submit on behalf of
//    the copyright owner. For the purposes of this definition, "submitted"
//    means any form of electronic, verbal, or written communication sent
//    to the Licensor or its representatives, including but not limited to
//    communication on electronic mailing lists, source code control systems,
//    and issue tracking systems that are managed by, or on behalf of, the
//    Licensor for the purpose of discussing and improving the Work, but
//    excluding communication that is conspicuously marked or otherwise
//    designated in writing by the copyright owner as "Not a Contribution."
//
//    "Contributor" shall mean Licensor and any individual or Legal Entity
//    on behalf of whom a Contribution has been received by Licensor and
//    subsequently incorporated within the Work.
//
// 2. Grant of Copyright License. Subject to the terms and conditions of
//    this License, each Contributor hereby grants to You a perpetual,
//    worldwide, non-exclusive, no-charge, royalty-free, irrevocable
//    copyright license to reproduce, prepare Derivative Works of,
//    publicly display, publicly perform, sublicense, and distribute the
//    Work and such Derivative Works in Source or Object form.
//
// 3. Grant of Patent License. Subject to the terms and conditions of
//    this License, each Contributor hereby grants to You a perpetual,
//    worldwide, non-exclusive, no-charge, royalty-free, irrevocable
//    (except as stated in this section) patent license to make, have made,
//    use, offer to sell, sell, import, and otherwise transfer the Work,
//    where such license applies only to those patent claims licensable
//    by such Contributor that are necessarily infringed by their
//    Contribution(s) alone or by combination of their Contribution(s)
//    with the Work to which such Contribution(s) was submitted. If You
//    institute patent litigation against any entity (including a
//    cross-claim or counterclaim in a lawsuit) alleging that the Work
//    or a Contribution incorporated within the Work constitutes direct
//    or contributory patent infringement, then any patent licenses
//    granted to You under this License for that Work shall terminate
//    as of the date such litigation is filed.
//
// 4. Redistribution. You may reproduce and distribute copies of the
//    Work or Derivative Works thereof in any medium, with or without
//    modifications, and in Source or Object form, provided that You
//    meet the following conditions:
//
//    (a) You must give any other recipients of the Work or
//        Derivative Works a copy of this License; and
//
//    (b) You must cause any modified files to carry prominent notices
//        stating that You changed the files; and
//
//    (c) You must retain, in the Source form of any Derivative Works
//        that You distribute, all copyright, patent, trademark, and
//        attribution notices from the Source form of the Work,
//        excluding those notices that do not pertain to any part of
//        the Derivative Works; and
//
//    (d) If the Work includes a "NOTICE" text file as part of its
//        distribution, then any Derivative Works that You distribute must
//        include a readable copy of the attribution notices contained
//        within such NOTICE file, excluding those notices that do not
//        pertain to any part of the Derivative Works, in at least one
//        of the following places: within a NOTICE text file distributed
//        as part of the Derivative Works; within the Source form or
//        documentation, if provided along with the Derivative Works; or,
//        within a display generated by the Derivative Works, if and
//        wherever such third-party notices normally appear. The contents
//        of the NOTICE file are for informational purposes only and
//        do not modify the License. You may add Your own attribution
//        notices within Derivative Works that You distribute, alongside
//        or as an addendum to the NOTICE text from the Work, provided
//        that such additional attribution notices cannot be construed
//        as modifying the License.
//
//    You may add Your own copyright statement to Your modifications and
//    may provide additional or different license terms and conditions
//    for use, reproduction, or distribution of Your modifications, or
//    for any such Derivative Works as a whole, provided Your use,
//    reproduction, and distribution of the Work otherwise complies with
//    the conditions stated in this License.
//
// 5. Submission of Contributions. Unless You explicitly state otherwise,
//    any Contribution intentionally submitted for inclusion in the Work
//    by You to the Licensor shall be under the terms and conditions of
//    this License, without any additional terms or conditions.
//    Notwithstanding the above, nothing herein shall supersede or modify
//    the terms of any separate license agreement you may have executed
//    with Licensor regarding such Contributions.
//
// 6. Trademarks. This License does not grant permission to use the trade
//    names, trademarks, service marks, or product names of the Licensor,
//    except as required for reasonable and customary use in describing the
//    origin of the Work and reproducing the content of the NOTICE file.
//
// 7. Disclaimer of Warranty. Unless required by applicable law or
//    agreed to in writing, Licensor provides the Work (and each
//    Contributor provides its Contributions) on an "AS IS" BASIS,
//    WITHOUT WARRANTIES OR CONDITIONS OF ANY KIND, either express or
//    implied, including, without limitation, any warranties or conditions
//    of TITLE, NON-INFRINGEMENT, MERCHANTABILITY, or FITNESS FOR A
//    PARTICULAR PURPOSE. You are solely responsible for determining the
//    appropriateness of using or redistributing the Work and assume any
//    risks associated with Your exercise of permissions under this License.
//
// 8. Limitation of Liability. In no event and under no legal theory,
//    whether in tort (including negligence), contract, or otherwise,
//    unless required by applicable law (such as deliberate and grossly
//    negligent acts) or agreed to in writing, shall any Contributor be
//    liable to You for damages, including any direct, indirect, special,
//    incidental, or consequential damages of any character arising as a
//    result of this License or out of the use or inability to use the
//    Work (including but not limited to damages for loss of goodwill,
//    work stoppage, computer failure or malfunction, or any and all
//    other commercial damages or losses), even if such Contributor
//    has been advised of the possibility of such damages.
//
// 9. Accepting Warranty or Additional Liability. While redistributing
//    the Work or Derivative Works thereof, You may choose to offer,
//    and charge a fee for, acceptance of support, warranty, indemnity,
//    or other liability obligations and/or rights consistent with this
//    License. However, in accepting such obligations, You may act only
//    on Your own behalf and on Your sole responsibility, not on behalf
//    of any other Contributor, and only if You agree to indemnify,
//    defend, and hold each Contributor harmless for any liability
//    incurred by, or claims asserted against, such Contributor by reason
//    of your accepting any such warranty or additional liability.
//
// END OF TERMS AND CONDITIONS
//
// APPENDIX: How to apply the Apache License to your work.
//
//    To apply the Apache License to your work, attach the following
//    boilerplate notice, with the fields enclosed by brackets "[]"
//    replaced with your own identifying information. (Don't include
//    the brackets!)  The text should be enclosed in the appropriate
//    comment syntax for the file format. We also recommend that a
//    file or class name and description of purpose be included on the
//    same "printed page" as the copyright notice for easier
//    identification within third-party archives.
//
// Copyright 2020 The Alacritty Project
//
// Licensed under the Apache License, Version 2.0 (the "License");
// you may not use this file except in compliance with the License.
// You may obtain a copy of the License at
//
//    http://www.apache.org/licenses/LICENSE-2.0
//
// Unless required by applicable law or agreed to in writing, software
// distributed under the License is distributed on an "AS IS" BASIS,
// WITHOUT WARRANTIES OR CONDITIONS OF ANY KIND, either express or implied.
// See the License for the specific language governing permissions and
// limitations under the License.
//<|MERGE_RESOLUTION|>--- conflicted
+++ resolved
@@ -1,11 +1,5 @@
-<<<<<<< HEAD
-use std::convert::TryFrom;
-
-use crate::panes::AnsiCode;
-=======
 use crate::panes::AnsiCode;
 use std::convert::TryFrom;
->>>>>>> c8d10ee6
 
 pub fn parse_sgr_color(params: &mut dyn Iterator<Item = u16>) -> Option<AnsiCode> {
     match params.next() {
